--- conflicted
+++ resolved
@@ -267,10 +267,6 @@
         df = pd.read_csv(buffer, header=config.header, usecols=config.cols)
 
         if config.col_names:
-<<<<<<< HEAD
-            assert sorted([c.strip() for c in df.columns]) == sorted([c.strip() for c in config.col_names.keys()])
-            df = df.rename(columns=config.col_names)
-=======
             try:
                 assert sorted([c.strip() for c in df.columns]) == sorted([c.strip() for c in config.col_names.keys()])
 
@@ -279,7 +275,6 @@
                     list(df.columns),
                     list(config.col_names.keys())
                 ))
->>>>>>> f77c235c
 
             df = df.rename(columns=config.col_names)
         df = df.set_index(config.index_col_name) if config.index_col_name else df
@@ -307,10 +302,6 @@
         df = pd.read_excel(buffer, config.sheet_name, header=config.header, usecols=config.cols)
 
         if config.col_names:
-<<<<<<< HEAD
-            assert sorted([c.strip() for c in df.columns]) == sorted([c.strip() for c in config.col_names.keys()])
-            df = df.rename(columns=config.col_names)
-=======
             try:
                 assert sorted([c.strip() for c in df.columns]) == sorted([c.strip() for c in config.col_names.keys()])
             except AssertionError:
@@ -318,7 +309,6 @@
                     list(df.columns),
                     list(config.col_names.keys())
                 ))
->>>>>>> f77c235c
 
             df = df.rename(columns=config.col_names)
         df = df.set_index(config.index_col_name) if config.index_col_name else df
